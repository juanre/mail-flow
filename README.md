--- conflicted
+++ resolved
@@ -26,16 +26,8 @@
 # Install Playwright for PDF generation
 playwright install chromium
 
-<<<<<<< HEAD
-# Initialize pmail with default configuration
-pmail init
-
-# Optional guided setup (Playwright, Gmail, llmemory)
-pmail-setup
-=======
 # Initialize configuration
 uv run mailflow init
->>>>>>> 6b4b62b6
 ```
 
 ## Quick Start
@@ -152,14 +144,13 @@
 uv run pytest -q
 ```
 
-<<<<<<< HEAD
-## Running pmail
+## Running mailflow
 
 ### Using a local copy (mutt or stdin)
-- Add the macro to `.muttrc` (see above) and press Ctrl-P in mutt to pipe the message into `pmail`.
-- Or run `pmail` reading from stdin:
+- Add the macro to `.muttrc` (see above) and press Ctrl-P in mutt to pipe the message into `mailflow`.
+- Or run `mailflow` reading from stdin:
   ```bash
-  cat message.eml | uv run pmail
+  cat message.eml | uv run mailflow
   ```
 
 ### Using Gmail API (no local mailbox)
@@ -171,29 +162,29 @@
   uv add google-api-python-client google-auth google-auth-oauthlib
   ```
 - Create an OAuth 2.0 Client (Desktop) in Google Cloud Console and download the JSON.
-- Save it to `~/.pmail/gmail_client_secret.json`.
-
-First run will open a browser for consent and store tokens at `~/.pmail/gmail_token.json`.
+- Save it to `~/.config/mailflow/gmail_client_secret.json`.
+
+First run will open a browser for consent and store tokens at `~/.config/mailflow/gmail_token.json`.
 
 Examples:
 ```bash
 # Process recent inbox messages, label them after processing
-uv run pmail gmail --query "label:INBOX newer_than:1d" --processed-label "pmail/processed"
+uv run mailflow gmail --query "label:INBOX newer_than:1d" --processed-label "mailflow/processed"
 
 # Only process messages with a custom queue label and remove from INBOX after processing
-uv run pmail gmail --label "pmail/queue" --processed-label "pmail/processed" --remove-from-inbox
+uv run mailflow gmail --label "mailflow/queue" --processed-label "mailflow/processed" --remove-from-inbox
 
 # Limit batch size
-uv run pmail gmail --query "label:INBOX" --max-results 10
+uv run mailflow gmail --query "label:INBOX" --max-results 10
 ```
 
 Notes:
 - Keep using your local-copy flow; Gmail fetch is optional and does not change existing behavior.
-- After processing, messages can be labeled (e.g., `pmail/processed`) and optionally removed from INBOX.
+- After processing, messages can be labeled (e.g., `mailflow/processed`) and optionally removed from INBOX.
 - You can set up a cron/launchd job to periodically run the command.
 
 ### Semantic search with llmemory (optional)
-pmail can optionally index saved PDFs/emails into `llmemory` for hybrid (semantic + text) search at scale.
+mailflow can optionally index saved PDFs/emails into `llmemory` for hybrid (semantic + text) search at scale.
 
 Requirements:
 - PostgreSQL 14+ with the `pgvector` extension installed and enabled.
@@ -202,12 +193,12 @@
   uv add llmemory
   ```
 
-Enable in config (`~/.pmail/config.json`):
+Enable in config (`~/.config/mailflow/config.json`):
 ```json
 {
   "llmemory": {
     "enabled": true,
-    "connection_string": "postgresql://user:pass@localhost:5432/pmail",
+    "connection_string": "postgresql://user:pass@localhost:5432/mailflow",
     "owner_id": "default-owner",
     "embedding_provider": "openai",
     "openai_api_key": "sk-..."
@@ -216,23 +207,24 @@
 ```
 
 How it works:
-- When a PDF is saved (attachment or converted email), pmail stores metadata in SQLite as usual and, if `llmemory.enabled` is true and text is available, also indexes the content in llmemory with useful metadata (workflow, document type/category, email headers).
+- When a PDF is saved (attachment or converted email), mailflow stores metadata in SQLite as usual and, if `llmemory.enabled` is true and text is available, also indexes the content in llmemory with useful metadata (workflow, document type/category, email headers).
+- llmemory supports local embedding providers; set `embedding_provider` accordingly and omit `openai_api_key` if using local.
 
 Search with llmemory:
 ```bash
-uv run pmail msearch "cloudflare invoice" --limit 10
+uv run mailflow search "cloudflare invoice" --limit 10
+uv run mailflow msearch "cloudflare invoice" --limit 10
 ```
 
 Notes:
-- This is completely optional and does not change the default SQLite FTS search. Use `pmail search` (SQLite) or `pmail msearch` (llmemory) based on needs.
-- llmemory supports local embedding providers; set `embedding_provider` accordingly and omit `openai_api_key` if using local.
+- This is completely optional and does not change the default SQLite FTS search. Use `mailflow search` (SQLite) or `mailflow msearch` (llmemory) based on needs.
 
 ### MCP server (optional)
 Expose read-only tools over the Model Context Protocol so an MCP-enabled LLM (e.g., Claude Desktop) can query your archive.
 
 Run the STDIO server:
 ```bash
-uv run pmail-mcp
+uv run mailflow-mcp
 ```
 
 Tools exposed:
@@ -242,10 +234,7 @@
 
 Notes:
 - The server waits for MCP messages on STDIO. Ctrl-C to stop.
-- To test locally, use the stdio client from your `mcp-server` repo or an MCP client.
-
-=======
->>>>>>> 6b4b62b6
+- To test locally, use the stdio client from your `mailflow-mcp` repo or an MCP client.
 ## Development
 
 Project structure:
